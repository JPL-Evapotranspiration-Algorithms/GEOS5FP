[build-system]
requires = ["setuptools>=60", "setuptools-scm>=8.0", "wheel"]

[project]
name = "GEOS5FP"
<<<<<<< HEAD
version = "2.0.0"
=======
version = "1.3.2"
>>>>>>> 4e3b429f
description = "generates rasters of near-real-time GEOS-5 FP near-surface meteorology"
readme = "README.md"
authors = [
    { name = "Gregory H. Halverson", email = "gregory.h.halverson@jpl.nasa.gov" },
]
classifiers = [
    "Programming Language :: Python :: 3",
    "Operating System :: OS Independent",
]
dependencies = [
    "affine",
    "beautifulsoup4",
    "colored-logging",
    "geopandas",
    "matplotlib",
    "netcdf4",
    "numpy",
    "pandas",
    "pyproj",
    "python-dateutil",
    "pytictoc",
    "rasterio",
    "rasters>=1.13.2",
    "requests",
    "scipy",
    "sentinel-tiles",
    "shapely",
    "urllib3",
    "xarray"
]

requires-python = ">=3.10"

[project.optional-dependencies]
dev = [
    "build",
    "pytest>=6.0",
    "pytest-cov",
    "jupyter",
    "pytest",
    "twine"
]

[tool.setuptools.package-data]
GEOS5FP = ["*.csv"]

[tool.setuptools.packages.find]
include = ["GEOS5FP*"]
exclude = ["tests*", "examples*", "experiments*", "performance*", "guides*", "notebooks*"]

[project.urls]
"Homepage" = "https://github.com/JPL-Evapotranspiration-Algorithms/GEOS5FP"<|MERGE_RESOLUTION|>--- conflicted
+++ resolved
@@ -3,11 +3,7 @@
 
 [project]
 name = "GEOS5FP"
-<<<<<<< HEAD
 version = "2.0.0"
-=======
-version = "1.3.2"
->>>>>>> 4e3b429f
 description = "generates rasters of near-real-time GEOS-5 FP near-surface meteorology"
 readme = "README.md"
 authors = [
